--- conflicted
+++ resolved
@@ -29,11 +29,7 @@
   attr :value, :any
   attr :field, Phoenix.HTML.FormField, doc: "a form field struct retrieved from the form, for example: @form[:email]"
   attr :class, :any, default: nil
-<<<<<<< HEAD
-  attr :rest, :global, include: ~w(form)
-=======
-  attr :rest, :global, include: ~w(disabled)
->>>>>>> 073c6ab5
+  attr :rest, :global, include: ~w(disabled form)
 
   def textarea(assigns) do
     assigns = prepare_assign(assigns)
