defmodule SaladUI.Icon do
  @moduledoc """
  Renders a [Heroicon](https://heroicons.com).

  Heroicons come in three styles – outline, solid, and mini.
  By default, the outline style is used, but solid and mini may
  be applied by using the `-solid` and `-mini` suffix.

  You can customize the size and colors of the icons by setting
  width, height, and background color classes.

  Icons are extracted from your `assets/vendor/heroicons` directory and bundled
  within your compiled app.css by the plugin in your `assets/tailwind.config.js`.

  ## Examples
      <.icon name="hero-x-mark-solid" />
      <.icon name="hero-arrow-path" class="ml-1 w-3 h-3 animate-spin" />
  """
<<<<<<< HEAD
  attr(:name, :string, required: true)
  attr(:class, :string, default: nil)
=======
  use SaladUI, :component

  attr(:name, :string, required: true)
  attr(:class, :string, default: "")
>>>>>>> e8cc31cd

  def icon(%{name: "hero-" <> _} = assigns) do
    ~H"""
    <span class={[@name, @class]}></span>
    """
  end
end<|MERGE_RESOLUTION|>--- conflicted
+++ resolved
@@ -16,15 +16,10 @@
       <.icon name="hero-x-mark-solid" />
       <.icon name="hero-arrow-path" class="ml-1 w-3 h-3 animate-spin" />
   """
-<<<<<<< HEAD
-  attr(:name, :string, required: true)
-  attr(:class, :string, default: nil)
-=======
+
   use SaladUI, :component
-
   attr(:name, :string, required: true)
   attr(:class, :string, default: "")
->>>>>>> e8cc31cd
 
   def icon(%{name: "hero-" <> _} = assigns) do
     ~H"""
