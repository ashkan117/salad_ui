--- conflicted
+++ resolved
@@ -35,19 +35,6 @@
             <.menu_separator />
             <.menu_group>
               <.menu_item>
-<<<<<<< HEAD
-                <.icon name="hero-user" class="mr-2 h-4 w-4" /> <span>Profile</span>
-                <.menu_shortcut>⌘P</.menu_shortcut>
-              </.menu_item>
-
-              <.menu_item>
-                <.icon name="hero-banknotes" class="mr-2 h-4 w-4" /> <span>Billing</span>
-                <.menu_shortcut>⌘B</.menu_shortcut>
-              </.menu_item>
-
-              <.menu_item>
-                <.icon name="hero-cog-6-tooth" class="mr-2 h-4 w-4" /> <span>Settings</span>
-=======
                 <.icon name="hero-user" class="mr-2 h-4 w-4" />
                 <span>Profile</span>
                 <.menu_shortcut>⌘P</.menu_shortcut>
@@ -60,27 +47,18 @@
               <.menu_item>
                 <.icon name="hero-cog-6-tooth" class="mr-2 h-4 w-4" />
                 <span>Settings</span>
->>>>>>> e8cc31cd
                 <.menu_shortcut>⌘S</.menu_shortcut>
               </.menu_item>
             </.menu_group>
             <.menu_separator />
             <.menu_group>
               <.menu_item>
-<<<<<<< HEAD
-                <.icon name="hero-users" class="mr-2 h-4 w-4" /> <span>Team</span>
-              </.menu_item>
-
-              <.menu_item disabled>
-                <.icon name="hero-plus" class="mr-2 h-4 w-4" /> <span>New team</span>
-=======
                 <.icon name="hero-users" class="mr-2 h-4 w-4" />
                 <span>Team</span>
               </.menu_item>
               <.menu_item disabled>
                 <.icon name="hero-plus" class="mr-2 h-4 w-4" />
                 <span>New team</span>
->>>>>>> e8cc31cd
                 <.menu_shortcut>⌘T</.menu_shortcut>
               </.menu_item>
             </.menu_group>
@@ -104,10 +82,6 @@
             <.dropdown_menu_trigger>
               <.button variant="outline">Click me</.button>
             </.dropdown_menu_trigger>
-<<<<<<< HEAD
-
-=======
->>>>>>> e8cc31cd
             <.dropdown_menu_content>
               <.menu class="w-56">
                 <.menu_label>Account</.menu_label>
