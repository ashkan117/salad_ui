--- conflicted
+++ resolved
@@ -59,13 +59,8 @@
   # Run "mix help deps" to learn about dependencies.
   defp deps do
     [
-<<<<<<< HEAD
-      {:tw_merge, "~> 0.1.0"},
-      {:phoenix_live_view, "~> 1.0.0"},
-=======
       {:tw_merge, "~> 0.1"},
-      {:phoenix_live_view, "~> 0.20.1"},
->>>>>>> c7098e00
+      {:phoenix_live_view, "~> 1.0"},
       {:mix_test_watch, "~> 1.2", only: [:dev, :test]},
       {:credo, "~> 1.6", only: [:dev, :test], runtime: false},
       {:styler, "~> 0.7", only: [:dev, :test], runtime: false},
